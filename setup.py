#!/usr/bin/env python
# -*- coding: utf-8 -*-

"""The setup script."""

from setuptools import setup, find_packages
from pip.req import parse_requirements
from pip.download import PipSession

with open('README.rst') as readme_file:
    readme = readme_file.read()

with open('HISTORY.rst') as history_file:
    history = history_file.read()

install_reqs = parse_requirements('requirements.txt', session=PipSession())
reqs = [str(ir.req) for ir in install_reqs]

setup(
    name='neocore',
<<<<<<< HEAD
    python_requires='>=3.4',
    version='0.3.4-dev',
=======
    python_requires='>=3.4, <3.6',
    version='0.3.6-dev',
>>>>>>> c13865e7
    description="Core functionality of neo-python",
    long_description=readme + '\n\n' + history,
    author="City of Zion",
    author_email='python@cityofzion.io',
    url='https://github.com/CityOfZion/neo-python-core',
    packages=find_packages(include=['neocore']),
    include_package_data=True,
    install_requires=reqs,
    license="MIT license",
    zip_safe=False,
    keywords='neocore, neo, python, node',
    classifiers=[
        'Development Status :: 2 - Pre-Alpha',
        'Intended Audience :: Developers',
        'License :: OSI Approved :: MIT License',
        'Natural Language :: English',
        'Programming Language :: Python :: 3',
        'Programming Language :: Python :: 3.5',
        'Programming Language :: Python :: 3.6',
    ]
)<|MERGE_RESOLUTION|>--- conflicted
+++ resolved
@@ -18,13 +18,8 @@
 
 setup(
     name='neocore',
-<<<<<<< HEAD
     python_requires='>=3.4',
-    version='0.3.4-dev',
-=======
-    python_requires='>=3.4, <3.6',
     version='0.3.6-dev',
->>>>>>> c13865e7
     description="Core functionality of neo-python",
     long_description=readme + '\n\n' + history,
     author="City of Zion",
